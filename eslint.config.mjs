--- conflicted
+++ resolved
@@ -13,16 +13,13 @@
 export default tseslint.config(
     {
         files: ['**/*.{js,mjs,cjs,ts}'],
-<<<<<<< HEAD
         ignores: [
             'out/**',
             'playground/**',
             '**/vscode*.d.ts',
-            'webpack.web.config.js',
+            'esbuild.config.js',
             'docs',
         ],
-=======
->>>>>>> a2d85d65
     },
     globalIgnores([
         'out/**',
