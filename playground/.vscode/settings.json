{
    // NeuroPilot settings
    "neuropilot.permission.editActiveDocument": "Copilot",
    "neuropilot.permission.openFiles": "Copilot",
    "neuropilot.permission.runTasks": "Copilot",
    "neuropilot.permission.create": "Copilot",
    "neuropilot.permission.delete": "Copilot",
    "neuropilot.permission.rename": "Copilot",
    "neuropilot.permission.gitRemotes": "Copilot",
    "neuropilot.permission.gitTags": "Copilot",
    "neuropilot.permission.gitOperations": "Copilot",
    "neuropilot.permission.gitConfigs": "Copilot",
    "neuropilot.allowUnsafePaths": false,
    "neuropilot.showTimeOnTerminalStart": true,
    "neuropilot.permission.terminalAccess": "Copilot",
    "neuropilot.permission.accessLintingAnalysis": "Copilot",
    "neuropilot.terminals": [
        {
            "name": "PowerShell",
            "path": "C:\\Windows\\System32\\WindowsPowerShell\\v1.0\\powershell.exe",
            "args": []
        },
        {
            "name": "Command Prompt",
            "path": "C:\\Windows\\System32\\cmd.exe",
            "args": [
                "/K"
            ]
        },
        {
            "name": "Git Bash",
            "path": "C:\\Program Files\\Git\\bin\\bash.exe",
            "args": [
                "-i"
            ]
        }
    ],
    "neuropilot.sendNewLintingProblemsOn": "off",
    "neuropilot.requestExpiryTimeout": 10000,
<<<<<<< HEAD
    "neuropilot.hideCopilotRequests": false,
    "neuropilot.cursorFollowsNeuro": false,
    "neuropilot.currentlyAsNeuroAPI": "Evil",
=======
    "neuropilot.hideCopilotRequests": true,
    "neuropilot.currentlyAsNeuroAPI": "Neuro",
    "neuropilot.cursorFollowsNeuro": false,
>>>>>>> d22da516
    // Debug engine override for GitHub Copilot
    "github.copilot.advanced": {
        "debug.overrideEngine": "someRandomString"
    },
    // VS Code settings
    "files.autoSave": "afterDelay",
    "files.autoSaveDelay": 1000,
<<<<<<< HEAD
=======
    "files.autoSave": "onFocusChange",
    "neuropilot.docsURL": "http://localhost:4321/neuropilot"
>>>>>>> d22da516
}<|MERGE_RESOLUTION|>--- conflicted
+++ resolved
@@ -37,15 +37,9 @@
     ],
     "neuropilot.sendNewLintingProblemsOn": "off",
     "neuropilot.requestExpiryTimeout": 10000,
-<<<<<<< HEAD
-    "neuropilot.hideCopilotRequests": false,
-    "neuropilot.cursorFollowsNeuro": false,
-    "neuropilot.currentlyAsNeuroAPI": "Evil",
-=======
     "neuropilot.hideCopilotRequests": true,
     "neuropilot.currentlyAsNeuroAPI": "Neuro",
     "neuropilot.cursorFollowsNeuro": false,
->>>>>>> d22da516
     // Debug engine override for GitHub Copilot
     "github.copilot.advanced": {
         "debug.overrideEngine": "someRandomString"
@@ -53,9 +47,5 @@
     // VS Code settings
     "files.autoSave": "afterDelay",
     "files.autoSaveDelay": 1000,
-<<<<<<< HEAD
-=======
-    "files.autoSave": "onFocusChange",
     "neuropilot.docsURL": "http://localhost:4321/neuropilot"
->>>>>>> d22da516
 }