--- conflicted
+++ resolved
@@ -65,11 +65,7 @@
     context.subscriptions.push(NEURO.statusBarItem);
     NEURO.statusBarItem.name = 'NeuroPilot';
     NEURO.statusBarItem.command = 'neuropilot.openRceDialog';
-<<<<<<< HEAD
     NEURO.statusBarItem.text = '$(neuropilot-heart)';
-=======
-    NEURO.statusBarItem.text = '$(neuropilot-logo)';
->>>>>>> d37bcde1
     NEURO.statusBarItem.tooltip = new vscode.MarkdownString('No active request');
     NEURO.statusBarItem.color = new vscode.ThemeColor('statusBarItem.foreground');
     NEURO.statusBarItem.backgroundColor = new vscode.ThemeColor('statusBarItem.background');
