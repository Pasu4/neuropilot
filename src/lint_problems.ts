--- conflicted
+++ resolved
@@ -2,24 +2,10 @@
 import { NEURO } from './constants';
 import { normalizePath, getWorkspacePath, logOutput, isPathNeuroSafe, assert } from './utils';
 import { PERMISSIONS, getPermissionLevel, CONFIG } from './config';
-<<<<<<< HEAD
-import { ActionData, actionValidationAccept, actionValidationFailure, ActionValidationResult, ActionWithHandler, contextFailure, stripToActions } from './neuro_client_helper';
-=======
 import { ActionData, actionValidationAccept, actionValidationFailure, ActionValidationResult, ActionWithHandler, stripToActions } from './neuro_client_helper';
->>>>>>> 1d3cbba1
-
-/**
- * The path validator.
- * @param path The relative path to the file/folder.
- * @param directoryType What type of directory it is. 
- * @returns An {@link ActionValidationResult}. {@link actionValidationFailure} if any validation steps fail, {@link actionValidationAccept} otherwise.
- */
-async function validatePath(path: string, directoryType: string): Promise<ActionValidationResult> {
-    if (path === '') {
-        return actionValidationFailure('No file path specified.', true);
-    };
-    const absolutePath = getWorkspacePath() + '/' + normalizePath(path).replace(/^\/|\/$/g, '');
-    if (!isPathNeuroSafe(absolutePath)) {
+
+function validatePath(path: string, directoryType: string): ActionValidationResult {
+    if (!isPathNeuroSafe(getWorkspacePath() + '/' + normalizePath(path).replace(/^\/|\/$/g, ''))) {
         return actionValidationFailure(`You are not allowed to access this ${directoryType}.`);
     }
 
@@ -31,45 +17,22 @@
     return actionValidationAccept();
 };
 
-<<<<<<< HEAD
-async function getPathExistence(absolutePath: string): Promise<boolean> {
-    const pathAsUri = vscode.Uri.file(absolutePath);
-    try {
-        await vscode.workspace.fs.stat(pathAsUri);
-        return true;
-    } catch {
-        return false;
-    }
-}
-
-async function validateDirectoryAccess(actionData: ActionData): Promise<ActionValidationResult> {
-    const workspacePath = getWorkspacePath();
-=======
 function validateDirectoryAccess(actionData: ActionData): ActionValidationResult {
     const workspacePath = vscode.workspace.workspaceFolders?.[0];
->>>>>>> 1d3cbba1
     if (!workspacePath) {
         return actionValidationFailure('Unable to get current workspace.');
     }
 
     if (actionData.params?.file) {
         const relativePath = actionData.params.file;
-<<<<<<< HEAD
-        const check = await validatePath(relativePath, 'file');
-=======
         const normalizedPath = normalizePath(vscode.Uri.joinPath(workspacePath.uri, relativePath).fsPath);
         const check = validatePath(normalizedPath, 'file');
->>>>>>> 1d3cbba1
         if (!check.success) return check;
     }
     if (actionData.params?.folder) {
         const relativePath = actionData.params.folder;
-<<<<<<< HEAD
-        const check = await validatePath(relativePath, 'folder');
-=======
         const normalizedPath = normalizePath(vscode.Uri.joinPath(workspacePath.uri, relativePath).fsPath);
         const check = validatePath(normalizedPath, 'folder');
->>>>>>> 1d3cbba1
         if (!check.success) return check;
     }
 
@@ -185,13 +148,6 @@
 // Handle diagnostics for a single file
 export function handleGetFileLintProblems(actionData: ActionData): string | undefined {
     const relativePath = actionData.params.file;
-<<<<<<< HEAD
-    const workspacePath = getWorkspacePath();
-    assert(workspacePath);
-
-    try {
-        const normalizedPath = normalizePath(workspacePath + '/' + relativePath);
-=======
     const workspaceFolder = vscode.workspace.workspaceFolders?.[0];
     if (!workspaceFolder) {
         throw new Error('No workspace opened');
@@ -211,7 +167,6 @@
             NEURO.client?.sendContext(`Could not retrieve lint errors: File "${relativePath}" does not exist.`);
             return;
         }
->>>>>>> 1d3cbba1
 
         // Retrieve diagnostics for the file.
         const diagnostics = vscode.languages.getDiagnostics(uri);
@@ -251,13 +206,8 @@
         // Retrieve diagnostics for all files in the workspace.
         const diagnostics = vscode.languages.getDiagnostics();
 
-<<<<<<< HEAD
-    try {
-        const normalizedFolderPath = normalizePath(workspacePath + '/' + relativeFolder);
-=======
         // Normalize the absolute folder path.
         const normalizedFolderPath = normalizePath(folderAbsolutePath);
->>>>>>> 1d3cbba1
 
         // Filter diagnostics to those that belong to files in this folder.
         const folderDiagnostics = diagnostics.filter(([diagUri, diags]) => {
@@ -270,17 +220,11 @@
             return;
         }
 
-<<<<<<< HEAD
-        const formattedDiagnostics = folderDiagnostics.map(([uri, diags]) => {
-            const relative = vscode.workspace.asRelativePath(uri.fsPath);
-            return getFormattedDiagnosticsForFile(relative, diags);
-=======
         // Format diagnostics from all files within the folder.
         const formattedDiagnostics = folderDiagnostics.map(([diagUri, diags]) => {
             // Get a file path relative to the workspace for ease of reading.
             const fileRelative = vscode.workspace.asRelativePath(workspaceFolder!.uri.fsPath + diagUri.fsPath);
             return getFormattedDiagnosticsForFile(fileRelative, diags);
->>>>>>> 1d3cbba1
         }).join('\n');
 
         NEURO.client?.sendContext(`Linting problems for folder "${relativeFolder}":\n${formattedDiagnostics}`);
@@ -307,12 +251,6 @@
                 ([uri, diags]) => isPathNeuroSafe(uri.fsPath) && diags.length > 0,
             );
 
-<<<<<<< HEAD
-        const formattedDiagnostics = safeDiagnostics.map(([uri, diags]) => {
-            const relative = vscode.workspace.asRelativePath(uri.fsPath);
-            return getFormattedDiagnosticsForFile(relative, diags);
-        }).join('\n\n');
-=======
             if (safeDiagnostics.length === 0) {
                 NEURO.client?.sendContext('No linting problems found for the current workspace.');
                 return;
@@ -322,7 +260,6 @@
                 const relative = vscode.workspace.asRelativePath(workspacePath + uri.fsPath);
                 return getFormattedDiagnosticsForFile(relative, diags);
             }).join('\n\n');
->>>>>>> 1d3cbba1
 
             NEURO.client?.sendContext(`Linting problems for the current workspace:\n${formattedDiagnostics}`);
             return;
