--- conflicted
+++ resolved
@@ -7,13 +7,8 @@
 import * as vscode from 'vscode';
 import { spawn } from 'child_process';
 import { NEURO } from './constants';
-<<<<<<< HEAD
 import { logOutput, delayAsync, getFence } from './utils';
-import { ActionData, actionValidationAccept, actionValidationFailure, ActionValidationResult, ActionWithHandler, contextFailure } from './neuro_client_helper';
-=======
-import { TerminalSession, logOutput, delayAsync, getFence } from './utils';
 import { ActionData, actionValidationAccept, actionValidationFailure, ActionValidationResult, ActionWithHandler, contextFailure, stripToActions } from './neuro_client_helper';
->>>>>>> d22da516
 import { CONFIG, PERMISSIONS, getPermissionLevel } from './config';
 import { ChildProcessWithoutNullStreams } from 'child_process';
 
