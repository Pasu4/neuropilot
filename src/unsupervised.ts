--- conflicted
+++ resolved
@@ -4,14 +4,9 @@
 import { fileActionHandlers, registerFileActions } from './file_actions';
 import { gitActionHandlers, registerGitActions } from './git';
 import { editingFileHandlers, registerEditingActions } from './editing';
-<<<<<<< HEAD
 import { ActionData, ActionResult } from './neuro_client_helper';
 import { registerTerminalActions, terminalAccessHandlers } from './pseudoterminal';
-=======
-import { ActionData, ActionResult } from "./neuro_client_helper";
-import { registerTerminalActions, terminalAccessHandlers } from "./pseudoterminal";
 import { lintActionHandlers, registerLintActions } from "./lint_problems";
->>>>>>> 514eadf4
 
 /**
  * Register unsupervised actions with the Neuro API.
@@ -24,10 +19,7 @@
     ...taskHandlers,
     ...editingFileHandlers,
     ...terminalAccessHandlers,
-<<<<<<< HEAD
-=======
     ...lintActionHandlers
->>>>>>> 514eadf4
 };
 
 const actionKeys: string[] = Object.keys(neuroActionHandlers);
