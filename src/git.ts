--- conflicted
+++ resolved
@@ -601,7 +601,6 @@
                 upstream: repo.state.HEAD?.upstream,
             },
         };
-<<<<<<< HEAD
 
         // Helper function to map changes
         function mapChanges(array: StateStringProps[], prefix?: string) {
@@ -644,10 +643,6 @@
 
         NEURO.client?.sendContext(`Git status:\n\n${stateStringArray.join("\n")}`);
     }, (err: string) => {
-=======
-        NEURO.client?.sendContext(`Git status: ${JSON.stringify(state)}`);
-    }, (erm: string) => {
->>>>>>> cadb62d4
         NEURO.client?.sendContext('Failed to get Git repository status');
         logOutput('ERROR', `Failed to get Git status: ${erm}`);
     });
@@ -888,7 +883,6 @@
     const logLimit: number | undefined = actionData.params?.log_limit;
 
     repo.log().then((commits: Commit[]) => {
-<<<<<<< HEAD
         // If log_limit is defined, restrict number of commits to that value.
         if (logLimit) {
             commits = commits.slice(0, logLimit - 1);
@@ -900,10 +894,6 @@
 
         NEURO.client?.sendContext(`Commit log:\n${commitLog}`);
     }, (err: string) => {
-=======
-        NEURO.client?.sendContext(`Commit log: ${JSON.stringify(commits)}`);
-    }, (erm: string) => {
->>>>>>> cadb62d4
         NEURO.client?.sendContext('Failed to get git log.');
         logOutput('ERROR', `Failed to get git log: ${erm}`);
     });
