// A launch configuration that compiles the extension and then opens it inside a new window
// Use IntelliSense to learn about possible attributes.
// Hover to view descriptions of existing attributes.
// For more information, visit: https://go.microsoft.com/fwlink/?linkid=830387
{
	"version": "0.2.0",
	"configurations": [
		{
			"name": "Run Extension",
			"type": "extensionHost",
			"request": "launch",
			"runtimeExecutable": "${execPath}",
			"args": [
				"--extensionDevelopmentPath=${workspaceFolder}",
				"${workspaceFolder}/playground",
				// "--disable-extensions"
			],
			"outFiles": [
				"${workspaceFolder}/out/**/*.js",
				"!${workspaceFolder}/out/web/**"
			],
<<<<<<< HEAD
			"preLaunchTask": "npm: watch:desktop"
		},
		{
			"name": "Run Web Extension",
			"type": "extensionHost",
			"request": "launch",
			"debugWebWorkerHost": true,
			"args": [
				"--extensionDevelopmentPath=${workspaceFolder}",
				"--extensionDevelopmentKind=web"
			],
			"outFiles": [
				"${workspaceFolder}/out/web/**/*.js"
			],
			"preLaunchTask": "npm: watch:web"
		}
=======
			"preLaunchTask": "npm: watch"
		},
		{
      		"command": "./docs/node_modules/.bin/astro dev",
      		"name": "Docs development server (Astro)",
      		"request": "launch",
      		"type": "node-terminal"
    	}
>>>>>>> d22da516
	]
}<|MERGE_RESOLUTION|>--- conflicted
+++ resolved
@@ -19,7 +19,6 @@
 				"${workspaceFolder}/out/**/*.js",
 				"!${workspaceFolder}/out/web/**"
 			],
-<<<<<<< HEAD
 			"preLaunchTask": "npm: watch:desktop"
 		},
 		{
@@ -35,9 +34,6 @@
 				"${workspaceFolder}/out/web/**/*.js"
 			],
 			"preLaunchTask": "npm: watch:web"
-		}
-=======
-			"preLaunchTask": "npm: watch"
 		},
 		{
       		"command": "./docs/node_modules/.bin/astro dev",
@@ -45,6 +41,5 @@
       		"request": "launch",
       		"type": "node-terminal"
     	}
->>>>>>> d22da516
 	]
 }