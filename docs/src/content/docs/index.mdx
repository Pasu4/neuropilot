---
title: NeuroPilot Docs
description: The operator's manual on using NeuroPilot.
template: splash
hero:
  tagline: The operator's manual on using NeuroPilot.
  actions:
    - text: Setup NeuroPilot
      link: /neuropilot/guides/setup/
      icon: right-arrow
    - text: Download NeuroPilot
      link: https://marketplace.visualstudio.com/items?itemName=Pasu4.neuropilot
      icon: external
      variant: secondary
    - text: NeuroPilot repository
      link: https://github.com/Pasu4/neuropilot
      icon: github
      variant: minimal
  image:
    html: |
      <svg
        class="twinpilot"
        width="67.733337mm"
        height="67.73333mm"
        viewBox="0 0 67.733337 67.73333"
        version="1.1"
        xmlns="http://www.w3.org/2000/svg">
        <g
          id="layer2"
          style="display:inline"
          transform="translate(-71.133333,-114.63334)">
          <path
            style="display:inline;fill:#fffdfd;fill-opacity:1;stroke:none;stroke-width:3.175;stroke-linecap:round;stroke-linejoin:round"
            id="twinpilot-circle"
            d="m 138.86666,148.5 a 33.866665,33.866665 0 0 1 -33.82699,33.86664 33.866665,33.866665 0 0 1 -33.906242,-33.7873 33.866665,33.866665 0 0 1 33.747562,-33.9458 33.866665,33.866665 0 0 1 33.9853,33.70778" />
          <path
            style="opacity:1;fill:none;fill-opacity:1;stroke:#2f242e;stroke-width:3.175;stroke-linecap:round;stroke-linejoin:round;stroke-opacity:1"
            d="m 109.90299,153.65523 v 4.89763 m -9.80598,-4.89763 v 4.89763"
            id="twinpilot-eyes" />
          <path
            style="display:inline;fill:#ffffff;fill-opacity:1;stroke:none;stroke-width:1.512;stroke-linecap:round;stroke-linejoin:round;stroke-dasharray:none;stroke-opacity:1"
            d="m 108.10923,154.41825 4.01166,-1.31666 -1.29608,-1.4195 -1.89268,0.12343 -0.71152,0.74973 z m -6.21846,0 -4.011657,-1.31666 1.29608,-1.4195 1.892677,0.12343 0.71152,0.74973 z"
            id="twinpilot-angry" />
          <path
            style="display:inline;opacity:1;fill:#2f242e;fill-opacity:1;stroke:#2f242e;stroke-width:3.175;stroke-linecap:round;stroke-linejoin:round;stroke-dasharray:none;stroke-opacity:1"
            d="m 96.277601,137.51644 -9.323371,13.18029 -3e-6,4.37901 c 3.601474,-2.76693 10.544474,-5.39449 13.967963,-14.43769 -0.55137,6.65862 2.30346,12.53023 5.51204,15.46599 -1.43423,-5.30019 -0.22222,-11.65793 0.59548,-15.96629 1.95629,10.38002 9.82235,13.05674 16.01606,14.26845 l 3e-5,-4.29505 -12.72396,-12.86799"
            id="twinpilot-hair" />
          <path
            style="display:inline;opacity:1;fill:#2f242e;fill-opacity:1;stroke:none;stroke-width:0.275;stroke-linecap:round;stroke-linejoin:round;stroke-dasharray:none;stroke-opacity:1"
            d="m 105,127.33859 c 9.78403,0.1215 17.11229,10.61659 18.0458,20.16914 -2.61814,-1.61955 -6.28555,-5.20255 -8.50367,-5.42306 -2.21812,-0.22051 -4.31743,-1.92791 -5.64477,-1.38533 C 107.57002,141.24192 105,139.86031 105,139.86031 m 0,-12.52172 c -9.784027,0.1215 -17.112287,10.61659 -18.045797,20.16914 2.61814,-1.61955 6.28555,-5.20255 8.50367,-5.42306 2.21812,-0.22051 4.31743,-1.92791 5.644767,-1.38533 1.32734,0.54258 3.89736,-0.83903 3.89736,-0.83903"
            id="twinpilot-top"
            transform="matrix(1,0,0,0.77803841,0,32.097161)" />
          <path
            style="display:inline;opacity:1;fill:#2f242e;fill-opacity:1;fill-rule:nonzero;stroke:none;stroke-width:3.175;stroke-linecap:round;stroke-linejoin:round;stroke-dasharray:none;stroke-opacity:1;transform-origin: 105.00001px 148.5px;"
            d="m 105.19785,131.17148 c 0.20264,0.0165 0.77546,0.0706 1.34842,0.056 0.32412,-0.008 0.6271,-0.0368 0.9022,-0.0891 0.19495,-0.037 0.38515,-0.0767 0.56357,-0.12679 0.24279,-0.0682 0.50271,-0.16613 0.75344,-0.33588 0.19421,-0.13149 0.40818,-0.32355 0.58965,-0.60172 0.0118,-0.018 0.0234,-0.0365 0.0349,-0.0554 0.14991,-0.24556 0.27492,-0.55841 0.32961,-0.93362 0.0471,-0.32288 0.0392,-0.67174 -0.0322,-1.04317 -0.10021,-0.49518 -0.31915,-0.9512 -0.61969,-1.35336 -0.29855,-0.39949 -0.66123,-0.72487 -1.03026,-0.98724 -0.31519,-0.22408 -0.63258,-0.40064 -0.91878,-0.54119 -0.59667,-0.29301 -1.18552,-0.45786 -1.71503,-0.55285 -0.33778,-0.0613 -0.71236,-0.10087 -1.11637,-0.1125 -0.51399,-0.0148 -1.11593,0.023 -1.73571,0.15128 -0.46134,0.0955 -0.87117,0.22865 -1.21582,0.38445 -0.48015,0.21706 -0.74861,0.43891 -0.88866,0.57406 0.18172,-0.0734 0.49883,-0.17553 0.98515,-0.22871 0.34909,-0.0382 0.74578,-0.0465 1.17157,-0.016 0.57626,0.0413 1.09285,0.14514 1.51958,0.267 0.33392,0.0954 0.62254,0.20924 0.86855,0.32659 0.3948,0.18675 0.82836,0.43983 1.21626,0.73328 0.19032,0.14398 0.3801,0.31492 0.54876,0.50658 0.19967,0.2269 0.34778,0.4577 0.44303,0.6803 0.094,0.21962 0.12536,0.40409 0.13346,0.55908 0.0146,0.14508 0.005,0.24525 -0.004,0.30823 -0.0106,0.0778 -0.0206,0.12543 -0.0289,0.18077 -6.4e-4,0.004 -0.001,0.009 -0.002,0.0129 -0.0103,0.0702 -0.0218,0.14329 -0.0478,0.23759 -0.0319,0.11555 -0.0835,0.25354 -0.16564,0.39521 -0.0601,0.10367 -0.1391,0.21388 -0.24603,0.32508 -0.15329,0.15941 -0.33714,0.32487 -0.57623,0.51267 -0.329,0.25843 -0.98911,0.71304 -1.0654,0.76641 z"
            id="twinpilot-ahoge" />
          <path
            style="fill:none;stroke:#2f242e;stroke-width:3.175;stroke-linecap:round;stroke-linejoin:round"
            d="m 118.91135,146.19433 4.13442,0.66951 v 15.08472 c -3.63014,2.10202 -10.16946,5.00769 -18.04577,5.00769 m -13.911347,-20.76192 -4.13442,0.66951 v 15.08472 c 3.63014,2.10202 10.16946,5.00769 18.045767,5.00769"
            id="twinpilot-face" />
          <path
            style="display:inline;fill:#2f242e;fill-opacity:1;stroke:#2f242e;stroke-width:3.175;stroke-linecap:round;stroke-linejoin:round;stroke-opacity:1"
            d="m 123.04577,161.94856 c 1.91012,-1.27676 3.32461,-2.57205 4.98897,-4.25735 l -0.0178,-5.89772 c -0.95114,-2.49031 -2.76885,-3.94072 -4.97114,-4.92965 m -36.091567,15.08472 c -1.91012,-1.27676 -3.32461,-2.57205 -4.98897,-4.25735 l 0.0178,-5.89772 c 0.95114,-2.49031 2.76885,-3.94072 4.97114,-4.92965"
            id="twinpilot-side" />
          <path
            style="display:inline;opacity:1;fill:#2f242e;fill-opacity:1;stroke:#2f242e;stroke-width:3.175;stroke-linecap:round;stroke-linejoin:round;stroke-dasharray:none;stroke-opacity:1"
            d="m 116.97422,148.09402 c 0,0 0.73872,8.7853 -0.2448,13.00963 -0.97317,4.17992 -3.50721,8.17819 -3.50721,8.17819 2.10107,-0.80154 4.8598,-2.19331 6.63347,-4.9125 3.35567,-5.14454 1.31196,-15.72356 1.31196,-15.72356 m -28.141857,-0.55176 c 0,0 -0.73872,8.7853 0.2448,13.00963 0.97317,4.17992 3.50721,8.17819 3.50721,8.17819 -2.10107,-0.80154 -4.8598,-2.19331 -6.63347,-4.9125 -3.35567,-5.14454 -1.31196,-15.72356 -1.31196,-15.72356"
            id="twinpilot-bangs" />
          <path
            style="display:inline;fill:#ffffff;fill-opacity:1;stroke:#2f242e;stroke-width:3.175;stroke-linecap:round;stroke-linejoin:round;stroke-opacity:1"
            d="m 106.73157,133.35449 c 1.58834,-1.46296 4.24927,-1.22949 6.39809,-1.01587 2.28742,0.2274 4.87881,0.73697 6.46456,2.40111 1.40367,1.47307 1.77579,3.7846 1.84701,5.8181 0.0687,1.96244 -0.0954,4.24516 -1.38526,5.72575 -1.32552,1.5215 -3.61762,2.12364 -5.6334,2.21641 -2.31371,0.10648 -4.37538,0.20948 -6.67234,-1.93935 -1.56037,-1.45975 -2.36994,-3.73876 -2.58861,-5.86428 -0.25611,-2.48948 -0.50007,-5.43525 1.56995,-7.34187 z m -3.46314,0 c -1.58834,-1.46296 -4.24927,-1.22949 -6.39809,-1.01587 -2.28742,0.2274 -4.87881,0.73697 -6.46456,2.40111 -1.40367,1.47307 -1.77579,3.7846 -1.84701,5.8181 -0.0687,1.96244 0.0954,4.24516 1.38526,5.72575 1.32552,1.5215 3.61762,2.12364 5.6334,2.21641 2.31371,0.10648 4.37538,0.20948 6.67234,-1.93935 1.56037,-1.45975 2.36994,-3.73876 2.58861,-5.86428 0.25611,-2.48948 0.50007,-5.43525 -1.56995,-7.34187 z"
            id="twinpilot-aviators"
            transform="matrix(0.88221985,0,0,0.88221985,12.366916,17.088643)" />
          <path
            style="display:inline;opacity:1;fill:none;fill-opacity:1;stroke:#ffffff;stroke-width:1.58734;stroke-linecap:round;stroke-linejoin:round;stroke-dasharray:none;stroke-opacity:1"
            d="m 105,141.91568 c 0.49358,-0.63816 1.13775,-1.02824 1.88782,-1.02824 0.75006,0 1.75875,0.56728 1.85405,1.63912 0.18064,2.03176 -3.74186,4.66045 -3.74186,4.66045 m 1e-5,-5.27133 c -0.49358,-0.63816 -1.13775,-1.02824 -1.88782,-1.02824 -0.75006,0 -1.75875,0.56728 -1.85405,1.63912 -0.18064,2.03176 3.74186,4.66045 3.74186,4.66045"
            id="twinpilot-heart"
            transform="matrix(0.89103438,-0.33672629,0.33672629,0.89103438,-23.834233,57.309548)" />
          <path
            style="fill:none;stroke:#ffffff;stroke-width:1.512;stroke-linecap:round;stroke-linejoin:round;stroke-opacity:1"
            d="m 117.51112,148.40504 -0.008,2.09216 1.60163,-0.84296 0.18088,3.44773"
            id="twinpilot-heartbreak" />
        </g>
      </svg>
---

import { Aside, Card, CardGrid } from '@astrojs/starlight/components'

**For simplicity, all mentions of Neuro in these docs also apply to Evil unless otherwise stated.**

<Aside type="danger">

Depending on the permissions you activate and which of the aforementioned testing tools / AIs you use, this extension can be quite destructive to your system.
No contributors or collaborators on this project take responsibility for any harm done to your system as a result of this extension.
Use Copilot mode for dangerous permissions or use the extension on a virtual machine.

</Aside>

## Terminology

<CardGrid>
	<Card title="Neuro-safe/Neuro-unsafe">
		A set of directories Neuro is/isn't allowed to access.

    To find out about what directories are included, see [the File access restrictions section on the safety page](/neuropilot/reference/safety#file-access-restrictions).
	</Card>
	<Card title="Autopilot/Copilot">
		Two modes you can set permissions to, allowing more controlled behaviour from the extension.

    For more info, see [the guides page on selecting a -pilot mode for a setting](/neuropilot/guides/pilot).
	</Card>
	<Card title="Passive/Background/Auto context">
		Context that is sent to Neuro passively. This is done with a small amount of features.

    You can learn more and find the list [here](/neuropilot/reference/auto-context).
	</Card>
<<<<<<< HEAD
	<Card title="RCE" icon="open-book">
		Short for Requested Command Execution (or Request for Command Execution), essentially powering the actions & permissions system as a whole.

    Curious? Check out [its page](/neuropilot/reference/rce).
=======
	<Card title="RCE">
		Short for the "**R**equested **C**ommand **E**xecution" system, which handles Neuro's permissions. Not to be confused with a "Remote Code Execution" vulnerability.

        For how exactly this system works, read [this](/neuropilot/reference/rce).
>>>>>>> f7d07ae2
	</Card>
</CardGrid>

{/* I have an idea for quick links but this will be blank for now */}<|MERGE_RESOLUTION|>--- conflicted
+++ resolved
@@ -90,7 +90,7 @@
 
 <Aside type="danger">
 
-Depending on the permissions you activate and which of the aforementioned testing tools / AIs you use, this extension can be quite destructive to your system.
+Depending on the permissions you activate, what level they are set, and which tools / AIs you use, this extension can be quite destructive to your system.
 No contributors or collaborators on this project take responsibility for any harm done to your system as a result of this extension.
 Use Copilot mode for dangerous permissions or use the extension on a virtual machine.
 
@@ -99,32 +99,25 @@
 ## Terminology
 
 <CardGrid>
-	<Card title="Neuro-safe/Neuro-unsafe">
+	<Card title="Neuro-safe/Neuro-unsafe" icon="document">
 		A set of directories Neuro is/isn't allowed to access.
 
     To find out about what directories are included, see [the File access restrictions section on the safety page](/neuropilot/reference/safety#file-access-restrictions).
 	</Card>
-	<Card title="Autopilot/Copilot">
+	<Card title="Autopilot/Copilot" icon="pen">
 		Two modes you can set permissions to, allowing more controlled behaviour from the extension.
 
     For more info, see [the guides page on selecting a -pilot mode for a setting](/neuropilot/guides/pilot).
 	</Card>
-	<Card title="Passive/Background/Auto context">
+	<Card title="Passive/Background/Auto context" icon="information">
 		Context that is sent to Neuro passively. This is done with a small amount of features.
 
     You can learn more and find the list [here](/neuropilot/reference/auto-context).
 	</Card>
-<<<<<<< HEAD
-	<Card title="RCE" icon="open-book">
-		Short for Requested Command Execution (or Request for Command Execution), essentially powering the actions & permissions system as a whole.
-
-    Curious? Check out [its page](/neuropilot/reference/rce).
-=======
 	<Card title="RCE">
 		Short for the "**R**equested **C**ommand **E**xecution" system, which handles Neuro's permissions. Not to be confused with a "Remote Code Execution" vulnerability.
 
-        For how exactly this system works, read [this](/neuropilot/reference/rce).
->>>>>>> f7d07ae2
+    For how exactly this system works, read [this](/neuropilot/reference/rce).
 	</Card>
 </CardGrid>
 
